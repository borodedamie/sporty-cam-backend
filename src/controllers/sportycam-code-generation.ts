--- conflicted
+++ resolved
@@ -153,17 +153,6 @@
       return res.status(500).json({ status: "failed", message: "Failed to send email" });
     }
 
-<<<<<<< HEAD
-    return res.status(200).json({ 
-      status: "success", 
-      message: "Code generated and emailed", 
-      data: { 
-        club: { 
-          id: clubs.id, 
-          name: clubs.name 
-        } 
-      } 
-=======
     return res.status(200).json({
       status: "success",
       message: "Code generated and emailed",
@@ -173,7 +162,6 @@
           name: clubs.name,
         },
       },
->>>>>>> 6644b89e
     });
   } catch (err: any) {
     logger.error("generateSportycamCode unexpected error:", err);
